--- conflicted
+++ resolved
@@ -43,14 +43,6 @@
         for t in tips:
             st.write(f"- {t}")
 
-<<<<<<< HEAD
-def trace_expander(trace_rows: List[Dict[str, Any]]):
-    if not trace_rows:
-        return
-    with st.expander("Lihat penjelasan (trace HOW)"):
-        df = pd.DataFrame(trace_rows)
-        st.dataframe(df, width="stretch")
-=======
 def trace_expander(result: dict):
     """Menampilkan expander dengan jejak penalaran (trace) yang user-friendly."""
     with st.expander("Lihat Jejak Penalaran"):
@@ -82,5 +74,4 @@
             with col2:
                 st.code(matched_if, language='text')
                 st.code(derived, language='text')
-                st.code(f"{cf_after:.1%}", language='text')
->>>>>>> 3c120b95
+                st.code(f"{cf_after:.1%}", language='text')